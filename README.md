--- conflicted
+++ resolved
@@ -1,54 +1,49 @@
-# Ensemble Learner Collusion
-
-Reproducing issues in the paper "[Joint Training of Deep Ensembles Fails due to Learner Collusion](https://arxiv.org/abs/2301.11323)" However, also take a look at the opposite findings about ensembles in this paper "[PEP: Paramter Ensembling by Perturbation](https://proceedings.neurips.cc/paper_files/paper/2020/file/652c208b21f13f6e995bfc1154a1a2e5-Paper.pdf)"
-
-Briefly, there seems to be some sort of diversity term that controls the exact difference between the performance of a jointly learned ensemble vs individual learners with individual loss functions of which predictions are ensembled afterwards. Consistently, we see that individual learners perform better than joint ensembles and that different types of models that are trained through a joint optimization scheme achieve different levels of performance on various benchmark datasets (e.g. ImageNet, CIFAR, etc.). 
-
-This preliminary reproduction of the CIFAR results presented in the paper above will serve as an initial investigation into this phenomenon and possible fixes. My hypothesis is that spectral norms for weight init and updates from "[A Spectral Condition for Feature Learning](https://arxiv.org/abs/2310.17813)" by Greg at xAI may alleviate some of the issues behind training here.
-
-Recall, to find the spectral norm of matrix Q, we first find B = Q^T * Q, find the eigenvalues of B, and then take the large eigenvalue (spectral radius) and sqrt it. 
-
-## Setting up
-
-First, create a virtual environment and install dependencies. 
-```bash 
-python -m venv venv
-```
-
-And then activate it: 
-```bash 
-source venv/bin/activate
-```
-
-Then, install all dependencies with pip: 
-```bash 
-pip install -r requirements.txt
-```
-
-# Results so far: 
-For validation after 80 epochs
-Training 1 model: 64% acc, train loss 1.83
-Training 3 models with fusion: acc 59%, train loss ???
-Training 3 models with bagging: acc 62% train loss 1.88
-
-<<<<<<< HEAD
-next step: train until convergence (current lr is 1e-3, paper lr is 0.1, just increase it lol)
-
-Note: network was change to width*0.5 instead of 0.7, will need to retrain baselines
-
-# Same settings but with muP: 
-For validation after 80 epochs: 
-training 1 model: acc 69%, train loss 0.826
-training 5 models with shared classifier head -> avg logits -> softmax:
-                : acc 61%, train loss 1.88
-same but avg after softmax instead: acc 63%, train loss 1.88, seems within margin of error
-
-
-
-
-Other observations: seems like it converged much faster? Like within half the time. Doesn't seem to fix the ensembling problem - I think it mostly has to do with the way the probabilities are directly averaged, definitely has negative effects. Seems like train loss settles at about the same place but I think this is a good starting research problem: Investigate how to scale model ensembles correctly which feeds into scaling modalities
-
-
-=======
-next step: train until convergence (current lr is 1e-3, paper lr is 0.1, just increase it lol)
->>>>>>> 7b5e0819
+# Ensemble Learner Collusion
+
+Reproducing issues in the paper "[Joint Training of Deep Ensembles Fails due to Learner Collusion](https://arxiv.org/abs/2301.11323)" However, also take a look at the opposite findings about ensembles in this paper "[PEP: Paramter Ensembling by Perturbation](https://proceedings.neurips.cc/paper_files/paper/2020/file/652c208b21f13f6e995bfc1154a1a2e5-Paper.pdf)"
+
+Briefly, there seems to be some sort of diversity term that controls the exact difference between the performance of a jointly learned ensemble vs individual learners with individual loss functions of which predictions are ensembled afterwards. Consistently, we see that individual learners perform better than joint ensembles and that different types of models that are trained through a joint optimization scheme achieve different levels of performance on various benchmark datasets (e.g. ImageNet, CIFAR, etc.). 
+
+This preliminary reproduction of the CIFAR results presented in the paper above will serve as an initial investigation into this phenomenon and possible fixes. My hypothesis is that spectral norms for weight init and updates from "[A Spectral Condition for Feature Learning](https://arxiv.org/abs/2310.17813)" by Greg at xAI may alleviate some of the issues behind training here.
+
+Recall, to find the spectral norm of matrix Q, we first find B = Q^T * Q, find the eigenvalues of B, and then take the large eigenvalue (spectral radius) and sqrt it. 
+
+## Setting up
+
+First, create a virtual environment and install dependencies. 
+```bash 
+python -m venv venv
+```
+
+And then activate it: 
+```bash 
+source venv/bin/activate
+```
+
+Then, install all dependencies with pip: 
+```bash 
+pip install -r requirements.txt
+```
+
+# Results so far: 
+For validation after 80 epochs
+Training 1 model: 64% acc, train loss 1.83
+Training 3 models with fusion: acc 59%, train loss ???
+Training 3 models with bagging: acc 62% train loss 1.88
+
+next step: train until convergence (current lr is 1e-3, paper lr is 0.1, just increase it lol)
+
+Note: network was change to width*0.5 instead of 0.7, will need to retrain baselines
+
+# Same settings but with muP: 
+For validation after 80 epochs: 
+training 1 model: acc 69%, train loss 0.826
+training 5 models with shared classifier head -> avg logits -> softmax:
+                : acc 61%, train loss 1.88
+same but avg after softmax instead: acc 63%, train loss 1.88, seems within margin of error
+
+
+
+
+Other observations: seems like it converged much faster? Like within half the time. Doesn't seem to fix the ensembling problem - I think it mostly has to do with the way the probabilities are directly averaged, definitely has negative effects. Seems like train loss settles at about the same place but I think this is a good starting research problem: Investigate how to scale model ensembles correctly which feeds into scaling modalities
+